--- conflicted
+++ resolved
@@ -1,12 +1,8 @@
 # Hyperparameters for training the model
 batch_size: 64
-<<<<<<< HEAD
 epochs: 10
 binarized: True
-=======
-epochs: 50
-binarized: False
->>>>>>> e1025b04
+
 
 # paths
 model_path: models/